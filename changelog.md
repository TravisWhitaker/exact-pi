--- conflicted
+++ resolved
@@ -1,13 +1,11 @@
-<<<<<<< HEAD
 0.3.0.0
 -------
 * Added a type-level representation of ExactPi values.
-=======
+
 0.2.1.2
 -------
 * Fixed a bug in recip.
 * Fixed approximation of exact values with a negative exponent for pi.
->>>>>>> 84084ecb
 
 0.2.1.1
 -------
